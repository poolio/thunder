--- conflicted
+++ resolved
@@ -1,10 +1,6 @@
 from numpy import allclose, amax, arange, array, array_equal
 from numpy import dtype as dtypeFunc
-<<<<<<< HEAD
-from nose.tools import assert_equals, assert_is_not_none, assert_true
-=======
-from nose.tools import assert_equals, assert_true, assert_raises
->>>>>>> 1913a7b7
+from nose.tools import assert_equals, assert_is_not_none, assert_raises, assert_true
 
 from thunder.rdds.series import Series
 from test_utils import *
@@ -235,6 +231,24 @@
         assert_true(array_equal(amax(ary.T, 0), project0))
         assert_true(array_equal(amax(ary.T, 1), project1))
 
+    def test_index_setter_getter(self):
+        dataLocal = [
+            ((1,), array([1.0, 2.0, 3.0])),
+            ((2,), array([2.0, 2.0, 4.0])),
+            ((3,), array([4.0, 2.0, 1.0]))
+        ]
+        data = Series(self.sc.parallelize(dataLocal))
+
+        assert_true(array_equal(data.index, array([0, 1, 2])))
+        data.index = [3, 2, 1]
+        assert_true(data.index == [3, 2, 1])
+
+        def setIndex(data, idx):
+            data.index = idx
+
+        assert_raises(ValueError, setIndex, data, 5)
+        assert_raises(ValueError, setIndex, data, [1, 2])
+
 
 class TestSeriesRegionMeanMethods(PySparkTestCase):
     def setUp(self):
@@ -330,30 +344,7 @@
             avgVals = vstack([self.dataLocal[idx][1] for idx in itemIdxs]).mean(axis=0)
             expected.append(avgVals)
 
-<<<<<<< HEAD
         actualSeries = self.series.meanByRegion(mask)
         actual = actualSeries.collect()
         self.__checkReturnedSeriesAttributes(actualSeries)
         TestSeriesRegionMeanMethods.__checkNestedAsserts(2, expectedKeys, expected, actual)
-=======
-        assert_true(array_equal(amax(ary.T, 0), project0))
-        assert_true(array_equal(amax(ary.T, 1), project1))
-
-    def test_index_setter_getter(self):
-        dataLocal = [
-            ((1,), array([1.0, 2.0, 3.0])),
-            ((2,), array([2.0, 2.0, 4.0])),
-            ((3,), array([4.0, 2.0, 1.0]))
-        ]
-        data = Series(self.sc.parallelize(dataLocal))
-
-        assert_true(array_equal(data.index, array([0, 1, 2])))
-        data.index = [3, 2, 1]
-        assert_true(data.index == [3, 2, 1])
-
-        def setIndex(data, idx):
-            data.index = idx
-
-        assert_raises(ValueError, setIndex, data, 5)
-        assert_raises(ValueError, setIndex, data, [1, 2])
->>>>>>> 1913a7b7
