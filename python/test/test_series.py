from numpy import allclose, amax, arange, array, array_equal
from numpy import dtype as dtypeFunc
<<<<<<< HEAD
from nose.tools import assert_equals, assert_is_none, assert_raises, assert_true
=======
from nose.tools import assert_equals, assert_true, assert_raises
>>>>>>> 1913a7b7

from thunder.rdds.series import Series
from test_utils import *


class TestSeriesConversions(PySparkTestCase):

    def test_toRowMatrix(self):
        from thunder.rdds.matrices import RowMatrix
        rdd = self.sc.parallelize([(0, array([4, 5, 6, 7])), (1, array([8, 9, 10, 11]))])
        data = Series(rdd)
        mat = data.toRowMatrix()
        assert(isinstance(mat, RowMatrix))
        assert(mat.nrows == 2)
        assert(mat.ncols == 4)

    def test_toTimeSeries(self):
        from thunder.rdds.timeseries import TimeSeries
        rdd = self.sc.parallelize([(0, array([4, 5, 6, 7])), (1, array([8, 9, 10, 11]))])
        data = Series(rdd)
        ts = data.toTimeSeries()
        assert(isinstance(ts, TimeSeries))

    def test_castToFloat(self):
        from numpy import arange
        shape = (3, 2, 2)
        size = 3*2*2
        ary = arange(size, dtype=dtypeFunc('uint8')).reshape(shape)
        ary2 = ary + size
        from thunder.rdds.fileio.seriesloader import SeriesLoader
        series = SeriesLoader(self.sc).fromArrays([ary, ary2])

        castSeries = series.astype("smallfloat")

        assert_equals('float16', str(castSeries.dtype))
        assert_equals('float16', str(castSeries.first()[1].dtype))


class TestSeriesDataStatsMethods(PySparkTestCase):
    def generateTestSeries(self):
        from thunder.rdds.fileio.seriesloader import SeriesLoader
        ary1 = arange(8, dtype=dtypeFunc('uint8')).reshape((2, 4))
        ary2 = arange(8, 16, dtype=dtypeFunc('uint8')).reshape((2, 4))
        return SeriesLoader(self.sc).fromArrays([ary1, ary2])

    def test_mean(self):
        from test_utils import elementwiseMean
        series = self.generateTestSeries()
        meanVal = series.mean()

        expected = elementwiseMean(series.values().collect())
        assert_true(allclose(expected, meanVal))
        assert_equals('float64', str(meanVal.dtype))

    def test_sum(self):
        from numpy import add
        series = self.generateTestSeries()
        sumVal = series.sum(dtype='float32')

        arys = series.values().collect()
        expected = reduce(add, arys)
        assert_true(array_equal(expected, sumVal))
        assert_equals('float32', str(sumVal.dtype))

    def test_variance(self):
        from test_utils import elementwiseVar
        series = self.generateTestSeries()
        varVal = series.variance()

        arys = series.values().collect()
        expected = elementwiseVar([ary.astype('float16') for ary in arys])
        assert_true(allclose(expected, varVal))
        assert_equals('float64', str(varVal.dtype))

    def test_stdev(self):
        from test_utils import elementwiseStdev
        series = self.generateTestSeries()
        stdVal = series.stdev()

        arys = series.values().collect()
        expected = elementwiseStdev([ary.astype('float16') for ary in arys])
        assert_true(allclose(expected, stdVal, atol=0.001))
        assert_equals('float64', str(stdVal.dtype))  # why not float16? see equivalent Images test

    def test_stats(self):
        from test_utils import elementwiseMean, elementwiseVar
        series = self.generateTestSeries()
        statsVal = series.stats()

        arys = series.values().collect()
        floatArys = [ary.astype('float16') for ary in arys]
        expectedMean = elementwiseMean(floatArys)
        expectedVar = elementwiseVar(floatArys)
        assert_true(allclose(expectedMean, statsVal.mean()))
        assert_true(allclose(expectedVar, statsVal.variance()))

    def test_max(self):
        from numpy import maximum
        series = self.generateTestSeries()
        maxVal = series.max()
        arys = series.values().collect()
        assert_true(array_equal(reduce(maximum, arys), maxVal))

    def test_min(self):
        from numpy import minimum
        series = self.generateTestSeries()
        minVal = series.min()
        arys = series.values().collect()
        assert_true(array_equal(reduce(minimum, arys), minVal))


class TestSeriesMethods(PySparkTestCase):

    def test_between(self):
        rdd = self.sc.parallelize([(0, array([4, 5, 6, 7])), (1, array([8, 9, 10, 11]))])
        data = Series(rdd).between(0, 1)
        assert(allclose(data.index, array([0, 1])))
        assert(allclose(data.first()[1], array([4, 5])))

    def test_select(self):
        rdd = self.sc.parallelize([(0, array([4, 5, 6, 7])), (1, array([8, 9, 10, 11]))])
        data = Series(rdd, index=['label1', 'label2', 'label3', 'label4'])
        selection1 = data.select(['label1'])
        assert(allclose(selection1.first()[1], 4))
        selection1 = data.select('label1')
        assert(allclose(selection1.first()[1], 4))
        selection2 = data.select(['label1', 'label2'])
        assert(allclose(selection2.first()[1], array([4, 5])))

    def test_seriesStats(self):
        rdd = self.sc.parallelize([(0, array([1, 2, 3, 4, 5]))])
        data = Series(rdd)
        assert(allclose(data.seriesMean().first()[1], 3.0))
        assert(allclose(data.seriesSum().first()[1], 15.0))
        assert(allclose(data.seriesMedian().first()[1], 3.0))
        assert(allclose(data.seriesStdev().first()[1], 1.4142135))
        assert(allclose(data.seriesStat('mean').first()[1], 3.0))
        assert(allclose(data.seriesStats().select('mean').first()[1], 3.0))
        assert(allclose(data.seriesStats().select('count').first()[1], 5))
        assert(allclose(data.seriesPercentile(25).first()[1], 2.0))
        assert(allclose(data.seriesPercentile((25, 75)).first()[1], array([2.0, 4.0])))

    def test_standardization_axis0(self):
        rdd = self.sc.parallelize([(0, array([1, 2, 3, 4, 5], dtype='float16'))])
        data = Series(rdd, dtype='float16')
        centered = data.center(0)
        standardized = data.standardize(0)
        zscored = data.zscore(0)
        assert(allclose(centered.first()[1], array([-2, -1, 0, 1, 2]), atol=1e-3))
        assert(allclose(standardized.first()[1], array([0.70710,  1.41421,  2.12132,  2.82842,  3.53553]), atol=1e-3))
        assert(allclose(zscored.first()[1], array([-1.41421, -0.70710,  0,  0.70710,  1.41421]), atol=1e-3))

    def test_standardization_axis1(self):
        rdd = self.sc.parallelize([(0, array([1, 2], dtype='float16')), (0, array([3, 4], dtype='float16'))])
        data = Series(rdd, dtype='float16')
        centered = data.center(1)
        standardized = data.standardize(1)
        zscored = data.zscore(1)
        assert(allclose(centered.first()[1], array([-1, -1]), atol=1e-3))
        assert(allclose(standardized.first()[1], array([1, 2]), atol=1e-3))
        assert(allclose(zscored.first()[1], array([-1, -1]), atol=1e-3))

    def test_correlate(self):
        rdd = self.sc.parallelize([(0, array([1, 2, 3, 4, 5], dtype='float16'))])
        data = Series(rdd, dtype='float16')
        sig1 = [4, 5, 6, 7, 8]
        corrData = data.correlate(sig1)
        assert_equals('float64', corrData._dtype)
        corr = corrData.values().collect()
        assert(allclose(corr[0], 1))
        sig12 = [[4, 5, 6, 7, 8], [8, 7, 6, 5, 4]]
        corrs = data.correlate(sig12).values().collect()
        assert(allclose(corrs[0], [1, -1]))

    def test_query_subscripts(self):
        dataLocal = [
            ((1, 1), array([1.0, 2.0, 3.0])),
            ((2, 1), array([2.0, 2.0, 4.0])),
            ((1, 2), array([4.0, 2.0, 1.0]))
        ]

        data = Series(self.sc.parallelize(dataLocal))

        inds = array([array([1, 2]), array([3])])
        keys, values = data.query(inds)
        assert(allclose(values[0, :], array([1.5, 2., 3.5])))
        assert(allclose(values[1, :], array([4.0, 2.0, 1.0])))

    def test_query_linear(self):
        dataLocal = [
            ((1,), array([1.0, 2.0, 3.0])),
            ((2,), array([2.0, 2.0, 4.0])),
            ((3,), array([4.0, 2.0, 1.0]))
        ]

        data = Series(self.sc.parallelize(dataLocal))

        inds = array([array([1, 2]), array([3])])
        keys, values = data.query(inds)
        assert(allclose(values[0, :], array([1.5, 2., 3.5])))
        assert(allclose(values[1, :], array([4.0, 2.0, 1.0])))

    def test_query_linear_singleton(self):
        dataLocal = [
            ((1,), array([1.0, 2.0, 3.0])),
            ((2,), array([2.0, 2.0, 4.0])),
            ((3,), array([4.0, 2.0, 1.0]))
        ]

        data = Series(self.sc.parallelize(dataLocal))

        inds = array([array([1, 2])])
        keys, values = data.query(inds)
        assert(allclose(values[0, :], array([1.5, 2., 3.5])))
        assert_equals(data.dtype, values[0, :].dtype)

    def __setup_meanByRegion(self):
        dataLocal = [
            ((0, 0), array([1.0, 2.0, 3.0])),
            ((0, 1), array([2.0, 2.0, 4.0])),
            ((1, 0), array([4.0, 2.0, 1.0])),
            ((1, 1), array([3.0, 1.0, 1.0]))
        ]
        series = Series(self.sc.parallelize(dataLocal))
        itemIdxs = [1, 2]  # data keys for items 1 and 2 (0-based)
        keys = [dataLocal[idx][0] for idx in itemIdxs]

        expectedKeys = tuple(vstack(keys).mean(axis=0).astype('int16'))
        expected = vstack([dataLocal[idx][1] for idx in itemIdxs]).mean(axis=0)
        return series, keys, expectedKeys, expected

    def test_meanOfRegion(self):
        series, keys, expectedKeys, expected = self.__setup_meanByRegion()

        actual = series.meanOfRegion(keys)
        assert_equals(2, len(actual))
        assert_equals(expectedKeys, actual[0])
        assert_true(array_equal(expected, actual[1]))

    def test_meanByRegions_singleRegion(self):
        series, keys, expectedKeys, expected = self.__setup_meanByRegion()

        actualSeries = series.meanByRegion([keys])
        actual = actualSeries.collect()
        assert_equals(1, len(actual))
        assert_equals(expectedKeys, actual[0][0])
        assert_true(array_equal(expected, actual[0][1]))

    def test_meanByRegions_twoRegions(self):
        dataLocal = [
            ((0, 0), array([1.0, 2.0, 3.0])),
            ((0, 1), array([2.0, 2.0, 4.0])),
            ((1, 0), array([4.0, 2.0, 1.0])),
            ((1, 1), array([3.0, 1.0, 1.0]))
        ]
        series = Series(self.sc.parallelize(dataLocal))
        nestedKeys, expectedKeys, expected = [], [], []
        expectedKeys = []
        for itemIdxs in [(0, 1), (1, 2)]:
            keys = [dataLocal[idx][0] for idx in itemIdxs]
            nestedKeys.append(keys)
            avgKeys = tuple(vstack(keys).mean(axis=0).astype('int16'))
            expectedKeys.append(avgKeys)
            avgVals = vstack([dataLocal[idx][1] for idx in itemIdxs]).mean(axis=0)
            expected.append(avgVals)

        actualSeries = series.meanByRegion(nestedKeys)
        actual = actualSeries.collect()
        assert_equals(2, len(actual))
        for regionIdx in xrange(2):
            assert_equals(expectedKeys[regionIdx], actual[regionIdx][0])
            assert_true(array_equal(expected[regionIdx], actual[regionIdx][1]))

    def test_maxProject(self):
        from thunder.rdds.fileio.seriesloader import SeriesLoader
        ary = arange(8, dtype=dtypeFunc('int16')).reshape((2, 4))

        series = SeriesLoader(self.sc).fromArrays(ary)
        project0Series = series.maxProject(axis=0)
        project0 = project0Series.pack()

        project1Series = series.maxProject(axis=1)
        project1 = project1Series.pack(sorting=True)

        assert_true(array_equal(amax(ary.T, 0), project0))
        assert_true(array_equal(amax(ary.T, 1), project1))

<<<<<<< HEAD

class TestSeriesGetters(PySparkTestCase):
    def setUp(self):
        super(TestSeriesGetters, self).setUp()
        self.dataLocal = [
            ((0, 0), array([1.0, 2.0, 3.0], dtype='float32')),
            ((0, 1), array([2.0, 2.0, 4.0], dtype='float32')),
            ((1, 0), array([4.0, 2.0, 1.0], dtype='float32')),
            ((1, 1), array([3.0, 1.0, 1.0], dtype='float32'))
        ]
        self.series = Series(self.sc.parallelize(self.dataLocal), dtype='float32', dims=(2, 2), index=[0, 1, 2])

    def test_getMissing(self):
        assert_is_none(self.series.get(-1))

    def test_get(self):
        expected = self.dataLocal[1][1]
        assert_true(array_equal(expected, self.series.get((0, 1))))

    def test_getAll(self):
        vals = self.series.getAll([(0, 0), (17, 256), (1, 0), (0, 0)])
        assert_equals(4, len(vals))
        assert_true(array_equal(self.dataLocal[0][1], vals[0]))
        assert_is_none(vals[1])
        assert_true(array_equal(self.dataLocal[2][1], vals[2]))
        assert_true(array_equal(self.dataLocal[0][1], vals[3]))

    def test_getRanges(self):
        vals = self.series.getRange([slice(2), slice(2)])
        assert_equals(4, len(vals))
        assert_equals(self.dataLocal[0][0], vals[0][0])
        assert_equals(self.dataLocal[1][0], vals[1][0])
        assert_equals(self.dataLocal[2][0], vals[2][0])
        assert_equals(self.dataLocal[3][0], vals[3][0])
        assert_true(array_equal(self.dataLocal[0][1], vals[0][1]))
        assert_true(array_equal(self.dataLocal[1][1], vals[1][1]))
        assert_true(array_equal(self.dataLocal[2][1], vals[2][1]))
        assert_true(array_equal(self.dataLocal[3][1], vals[3][1]))

        vals = self.series.getRange([slice(2), slice(1)])
        assert_equals(2, len(vals))
        assert_equals(self.dataLocal[0][0], vals[0][0])
        assert_equals(self.dataLocal[2][0], vals[1][0])
        assert_true(array_equal(self.dataLocal[0][1], vals[0][1]))
        assert_true(array_equal(self.dataLocal[2][1], vals[1][1]))

        vals = self.series.getRange([slice(None), slice(1, 2)])
        assert_equals(2, len(vals))
        assert_equals(self.dataLocal[1][0], vals[0][0])
        assert_equals(self.dataLocal[3][0], vals[1][0])
        assert_true(array_equal(self.dataLocal[1][1], vals[0][1]))
        assert_true(array_equal(self.dataLocal[3][1], vals[1][1]))

        vals = self.series.getRange([slice(None), slice(None)])
        assert_equals(4, len(vals))
        assert_equals(self.dataLocal[0][0], vals[0][0])
        assert_equals(self.dataLocal[1][0], vals[1][0])
        assert_equals(self.dataLocal[2][0], vals[2][0])
        assert_equals(self.dataLocal[3][0], vals[3][0])
        assert_true(array_equal(self.dataLocal[0][1], vals[0][1]))
        assert_true(array_equal(self.dataLocal[1][1], vals[1][1]))
        assert_true(array_equal(self.dataLocal[2][1], vals[2][1]))
        assert_true(array_equal(self.dataLocal[3][1], vals[3][1]))

        vals = self.series.getRange([0, slice(None)])
        assert_equals(2, len(vals))
        assert_equals(self.dataLocal[0][0], vals[0][0])
        assert_equals(self.dataLocal[1][0], vals[1][0])
        assert_true(array_equal(self.dataLocal[0][1], vals[0][1]))
        assert_true(array_equal(self.dataLocal[1][1], vals[1][1]))

        vals = self.series.getRange([0, 1])
        assert_equals(1, len(vals))
        assert_equals(self.dataLocal[1][0], vals[0][0])
        assert_true(array_equal(self.dataLocal[1][1], vals[0][1]))

        vals = self.series.getRange([slice(2, 3), slice(None)])
        assert_equals(0, len(vals))

        # raise exception if 'step' specified:
        assert_raises(ValueError, self.series.getRange, [slice(0, 4, 2), slice(2, 3)])

    def test_brackets(self):
        # returns just value; calls `get`
        vals = self.series[(1, 0)]
        assert_true(array_equal(self.dataLocal[2][1], vals))

        # tuple isn't needed; returns just value, calls `get`
        vals = self.series[0, 1]
        assert_true(array_equal(self.dataLocal[1][1], vals))

        # if slices are passed, calls `getRange`, returns keys and values
        vals = self.series[0:1, 1:2]
        assert_equals(1, len(vals))
        assert_equals(self.dataLocal[1][0], vals[0][0])
        assert_true(array_equal(self.dataLocal[1][1], vals[0][1]))

        # if slice extends out of bounds, return only the elements that are in bounds
        vals = self.series[:4, :1]
        assert_equals(2, len(vals))
        assert_equals(self.dataLocal[0][0], vals[0][0])
        assert_equals(self.dataLocal[2][0], vals[1][0])
        assert_true(array_equal(self.dataLocal[0][1], vals[0][1]))
        assert_true(array_equal(self.dataLocal[2][1], vals[1][1]))

        # empty slice works
        vals = self.series[:, 1:2]
        assert_equals(2, len(vals))
        assert_equals(self.dataLocal[1][0], vals[0][0])
        assert_equals(self.dataLocal[3][0], vals[1][0])
        assert_true(array_equal(self.dataLocal[1][1], vals[0][1]))
        assert_true(array_equal(self.dataLocal[3][1], vals[1][1]))

        # multiple empty slices work
        vals = self.series[:, :]
        assert_equals(4, len(vals))
        assert_equals(self.dataLocal[0][0], vals[0][0])
        assert_equals(self.dataLocal[1][0], vals[1][0])
        assert_equals(self.dataLocal[2][0], vals[2][0])
        assert_equals(self.dataLocal[3][0], vals[3][0])
        assert_true(array_equal(self.dataLocal[0][1], vals[0][1]))
        assert_true(array_equal(self.dataLocal[1][1], vals[1][1]))
        assert_true(array_equal(self.dataLocal[2][1], vals[2][1]))
        assert_true(array_equal(self.dataLocal[3][1], vals[3][1]))

        # mixing slices and individual indicies works:
        vals = self.series[0, :]
        assert_equals(2, len(vals))
        assert_equals(self.dataLocal[0][0], vals[0][0])
        assert_equals(self.dataLocal[1][0], vals[1][0])
        assert_true(array_equal(self.dataLocal[0][1], vals[0][1]))
        assert_true(array_equal(self.dataLocal[1][1], vals[1][1]))

        # trying to getitem a key that doesn't exist raises KeyError
        # this differs from `get` behavior but is consistent with python dict
        # see object.__getitem__ in https://docs.python.org/2/reference/datamodel.html
        assert_raises(KeyError, self.series.__getitem__, (25, 17))  # equiv: self.series[(25, 17)]

        # passing a range that is completely out of bounds throws IndexError
        # note that if a range is only partly out of bounds, it will return what elements the slice does include
        assert_raises(IndexError, self.series.__getitem__, [slice(2, 3), slice(None)])  # series[2:3,:]
=======
    def test_index_setter_getter(self):
        dataLocal = [
            ((1,), array([1.0, 2.0, 3.0])),
            ((2,), array([2.0, 2.0, 4.0])),
            ((3,), array([4.0, 2.0, 1.0]))
        ]
        data = Series(self.sc.parallelize(dataLocal))

        assert_true(array_equal(data.index, array([0, 1, 2])))
        data.index = [3, 2, 1]
        assert_true(data.index == [3, 2, 1])

        def setIndex(data, idx):
            data.index = idx

        assert_raises(ValueError, setIndex, data, 5)
        assert_raises(ValueError, setIndex, data, [1, 2])
>>>>>>> 1913a7b7
<|MERGE_RESOLUTION|>--- conflicted
+++ resolved
@@ -1,10 +1,6 @@
 from numpy import allclose, amax, arange, array, array_equal
 from numpy import dtype as dtypeFunc
-<<<<<<< HEAD
 from nose.tools import assert_equals, assert_is_none, assert_raises, assert_true
-=======
-from nose.tools import assert_equals, assert_true, assert_raises
->>>>>>> 1913a7b7
 
 from thunder.rdds.series import Series
 from test_utils import *
@@ -292,7 +288,24 @@
         assert_true(array_equal(amax(ary.T, 0), project0))
         assert_true(array_equal(amax(ary.T, 1), project1))
 
-<<<<<<< HEAD
+    def test_index_setter_getter(self):
+        dataLocal = [
+            ((1,), array([1.0, 2.0, 3.0])),
+            ((2,), array([2.0, 2.0, 4.0])),
+            ((3,), array([4.0, 2.0, 1.0]))
+        ]
+        data = Series(self.sc.parallelize(dataLocal))
+
+        assert_true(array_equal(data.index, array([0, 1, 2])))
+        data.index = [3, 2, 1]
+        assert_true(data.index == [3, 2, 1])
+
+        def setIndex(data, idx):
+            data.index = idx
+
+        assert_raises(ValueError, setIndex, data, 5)
+        assert_raises(ValueError, setIndex, data, [1, 2])
+
 
 class TestSeriesGetters(PySparkTestCase):
     def setUp(self):
@@ -433,23 +446,4 @@
 
         # passing a range that is completely out of bounds throws IndexError
         # note that if a range is only partly out of bounds, it will return what elements the slice does include
-        assert_raises(IndexError, self.series.__getitem__, [slice(2, 3), slice(None)])  # series[2:3,:]
-=======
-    def test_index_setter_getter(self):
-        dataLocal = [
-            ((1,), array([1.0, 2.0, 3.0])),
-            ((2,), array([2.0, 2.0, 4.0])),
-            ((3,), array([4.0, 2.0, 1.0]))
-        ]
-        data = Series(self.sc.parallelize(dataLocal))
-
-        assert_true(array_equal(data.index, array([0, 1, 2])))
-        data.index = [3, 2, 1]
-        assert_true(data.index == [3, 2, 1])
-
-        def setIndex(data, idx):
-            data.index = idx
-
-        assert_raises(ValueError, setIndex, data, 5)
-        assert_raises(ValueError, setIndex, data, [1, 2])
->>>>>>> 1913a7b7
+        assert_raises(IndexError, self.series.__getitem__, [slice(2, 3), slice(None)])  # series[2:3,:]